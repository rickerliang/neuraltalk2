--- conflicted
+++ resolved
@@ -27,25 +27,18 @@
 cmd:option('-language_eval', 0, 'Evaluate language as well (1 = yes, 0 = no)? BLEU/CIDEr/METEOR/ROUGE_L? requires coco-caption code from Github.')
 cmd:option('-dump_images', 1, 'Dump images into vis/imgs folder for vis? (1=yes,0=no)')
 cmd:option('-dump_json', 1, 'Dump json with predictions into vis folder? (1=yes,0=no)')
+-- Sampling options
+cmd:option('-sample_max', 1, '1 = sample argmax words. 0 = sample from distributions.')
+cmd:option('-beam_size', 1, 'used when sample_max = 1, indicates number of beams in beam search.')
+cmd:option('-temperature', 1.0, 'temperature when sampling from distributions (i.e. when sample_max = 0). Lower = "safer" predictions.')
 -- For evaluation on a folder of images:
 cmd:option('-image_folder', '', 'If this is nonempty then will predict on the images in this folder path')
 cmd:option('-image_root', '', 'In case the image paths have to be preprended with a root path to an image folder')
-<<<<<<< HEAD
-cmd:option('-batch_size', 0, 'if > 0 then overrule, otherwise load from checkpoint')
-cmd:option('-split', 'test', 'val|test|train')
-
--- sampling options
-cmd:option('-sample_max', 1, '1 = sample argmax words. 0 = sample from distributions.')
-cmd:option('-beam_size', 1, 'used when sample_max = 1, indicates number of beams in beam search.')
-cmd:option('-temperature', 1.0, 'temperature when sampling from distributions (i.e. when sample_max = 0). Lower = "safer" predictions.')
-
-=======
 -- For evaluation on MSCOCO images from some split:
 cmd:option('-input_h5','','path to the h5file containing the preprocessed dataset. empty = fetch from model checkpoint.')
 cmd:option('-input_json','','path to the json file containing additional info and vocab. empty = fetch from model checkpoint.')
 cmd:option('-split', 'test', 'if running on MSCOCO images, which split to use: val|test|train')
 cmd:option('-coco_json', '', 'if nonempty then use this file in DataLoaderRaw (see docs there). Used only in MSCOCO test evaluation, where we have a specific json file of only test set images.')
->>>>>>> 5c28f7ab
 -- misc
 cmd:option('-backend', 'cudnn', 'nn|cudnn')
 cmd:option('-id', 'evalscript', 'an id identifying this run/job. used only if language_eval = 1 for appending to intermediate files')
